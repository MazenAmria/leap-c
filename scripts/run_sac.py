"""Main script to run SAC experiments."""

from argparse import ArgumentParser
from dataclasses import asdict, dataclass, field
from pathlib import Path

<<<<<<< HEAD
from leap_c.run import default_name, init_run, default_output_path
from leap_c.examples import create_env
=======
from leap_c.examples import ExampleEnvName, create_env
from leap_c.run import default_output_path, init_run
>>>>>>> 4aa0a389
from leap_c.torch.nn.extractor import ExtractorName
from leap_c.torch.rl.sac import SacTrainer, SacTrainerConfig


@dataclass
class RunSacConfig:
    """Configuration for running SAC experiments."""

    env: ExampleEnvName = "cartpole"
    trainer: SacTrainerConfig = field(default_factory=SacTrainerConfig)
    extractor: ExtractorName = "identity"


def create_cfg(env: str, seed: int) -> RunSacConfig:
    """Return the default configuration for running SAC experiments."""
    # ---- Configuration ----
    cfg = RunSacConfig()
    cfg.env = env
    cfg.extractor = "identity" if env != "hvac" else "scaling"

    # ---- Section: cfg.trainer ----
    cfg.trainer.seed = seed
    cfg.trainer.train_steps = 1000000 if env == "pointmass" else 200000
    cfg.trainer.train_start = 0
    cfg.trainer.val_freq = 10000
    cfg.trainer.val_num_rollouts = 20
    cfg.trainer.val_deterministic = True
    cfg.trainer.val_num_render_rollouts = 0
    cfg.trainer.val_render_mode = "rgb_array"
    cfg.trainer.val_report_score = "cum"
    cfg.trainer.ckpt_modus = "best"
    cfg.trainer.batch_size = 64
    cfg.trainer.buffer_size = 1000000
    cfg.trainer.gamma = 0.99
    cfg.trainer.tau = 0.005
    cfg.trainer.soft_update_freq = 1
    cfg.trainer.lr_q = 0.001
    cfg.trainer.lr_pi = 0.001
    cfg.trainer.lr_alpha = 0.001
    cfg.trainer.init_alpha = 0.02
    cfg.trainer.target_entropy = None
    cfg.trainer.entropy_reward_bonus = True
    cfg.trainer.num_critics = 2
    cfg.trainer.report_loss_freq = 100
    cfg.trainer.update_freq = 4

    # ---- Section: cfg.trainer.log ----
    cfg.trainer.log.verbose = True
    cfg.trainer.log.interval = 1000
    cfg.trainer.log.window = 10000
    cfg.trainer.log.csv_logger = True
    cfg.trainer.log.tensorboard_logger = True
    cfg.trainer.log.wandb_logger = False
    cfg.trainer.log.wandb_init_kwargs = {}

    # ---- Section: cfg.trainer.critic_mlp ----
    cfg.trainer.critic_mlp.hidden_dims = (256, 256, 256)
    cfg.trainer.critic_mlp.activation = "relu"
    cfg.trainer.critic_mlp.weight_init = "orthogonal"

    # ---- Section: cfg.trainer.actor_mlp ----
    cfg.trainer.actor_mlp.hidden_dims = (256, 256, 256)
    cfg.trainer.actor_mlp.activation = "relu"
    cfg.trainer.actor_mlp.weight_init = "orthogonal"

    return cfg


def run_sac(cfg: RunSacConfig, output_path: str | Path, device: str = "cuda") -> float:
    trainer = SacTrainer(
        cfg=cfg.trainer,
        val_env=create_env(cfg.env, render_mode="rgb_array"),
        output_path=output_path,
        device=device,
        train_env=create_env(cfg.env),
        extractor_cls=cfg.extractor,
    )
    """
    Args:
        cfg: The configuration for running the controller.
        output_path: The path to save outputs to. 
            If it already exists, the run will continue from the last checkpoint.
        device: The device to use.
    """
    init_run(trainer, cfg, output_path)

    return trainer.run()


if __name__ == "__main__":
    parser = ArgumentParser()
    parser.add_argument("--output_path", type=Path, default=None)
    parser.add_argument("--device", type=str, default="cpu")
    parser.add_argument("--seed", type=int, default=0)
    parser.add_argument("--env", type=str, default="cartpole")
    parser.add_argument("--use-wandb", action="store_true")
    parser.add_argument("--wandb-entity", type=str, default=None)
    parser.add_argument("--wandb-project", type=str, default="leap-c")
    args = parser.parse_args()

    if args.output_path is None:
        output_path = default_output_path(seed=args.seed, tags=["sac", args.env])
    else:
        output_path = args.output_path

<<<<<<< HEAD
    cfg = create_cfg(args.env, args.seed)

    if args.use_wandb:
        config_dict = asdict(cfg)
        cfg.trainer.log.wandb_logger = True
        cfg.trainer.log.wandb_init_kwargs = {
            "entity": args.wandb_entity,
            "project": args.wandb_project,
            "name": default_name(args.seed, tags=["sac", args.env]),
            "config": config_dict,
        }
=======
    cfg = create_cfg()
    cfg.trainer.seed = args.seed
    cfg.env = args.env
>>>>>>> 4aa0a389

    run_sac(cfg, output_path, args.device)<|MERGE_RESOLUTION|>--- conflicted
+++ resolved
@@ -4,13 +4,8 @@
 from dataclasses import asdict, dataclass, field
 from pathlib import Path
 
-<<<<<<< HEAD
-from leap_c.run import default_name, init_run, default_output_path
-from leap_c.examples import create_env
-=======
 from leap_c.examples import ExampleEnvName, create_env
-from leap_c.run import default_output_path, init_run
->>>>>>> 4aa0a389
+from leap_c.run import default_name, default_output_path, init_run
 from leap_c.torch.nn.extractor import ExtractorName
 from leap_c.torch.rl.sac import SacTrainer, SacTrainerConfig
 
@@ -116,7 +111,6 @@
     else:
         output_path = args.output_path
 
-<<<<<<< HEAD
     cfg = create_cfg(args.env, args.seed)
 
     if args.use_wandb:
@@ -128,10 +122,5 @@
             "name": default_name(args.seed, tags=["sac", args.env]),
             "config": config_dict,
         }
-=======
-    cfg = create_cfg()
-    cfg.trainer.seed = args.seed
-    cfg.env = args.env
->>>>>>> 4aa0a389
 
     run_sac(cfg, output_path, args.device)
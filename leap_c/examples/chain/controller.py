from dataclasses import asdict
from typing import Any

from acados_template import (
    AcadosModel,
    AcadosOcp,
    AcadosOcpFlattenedIterate,
)
import casadi as ca
from casadi import SX, norm_2, vertcat
from casadi.tools import entry, struct_symSX
from casadi.tools.structure3 import ssymStruct
import gymnasium as gym
import numpy as np
import torch

from leap_c.controller import ParameterizedController
from leap_c.examples.chain.config import ChainParams, make_default_chain_params
from leap_c.examples.chain.utils import (
    RestingChainSolver,
    nominal_params_to_structured_nominal_params,
)
from leap_c.examples.util import (
    find_param_in_p_or_p_global,
    translate_learnable_param_to_p_global,
)
from leap_c.ocp.acados.data import AcadosOcpSolverInput
from leap_c.ocp.acados.initializer import AcadosDiffMpcInitializer
from leap_c.ocp.acados.torch import AcadosDiffMpc


class ChainController(ParameterizedController):
    def __init__(
        self,
        params: ChainParams | None = None,
        learnable_params: list[str] | None = None,
        N_horizon: int = 20,
        T_horizon: float = 1.0,
        discount_factor: float = 1.0,
        n_mass: int = 5,
        fix_point: np.ndarray | None = None,
        pos_last_mass_ref: np.ndarray | None = None,
    ):
        super().__init__()
        self.params = make_default_chain_params(n_mass) if params is None else params
        self.learnable_params = learnable_params if learnable_params is not None else []

        if fix_point is None:
            fix_point = np.zeros(3)

        if pos_last_mass_ref is None:
            pos_last_mass_ref = fix_point + np.array([0.033 * (n_mass - 1), 0, 0])

        self.ocp = export_parametric_ocp(
            nominal_params=asdict(self.params),
            learnable_params=self.learnable_params,
            N_horizon=N_horizon,
            tf=T_horizon,
            n_mass=n_mass,
            fix_point=fix_point,
            pos_last_mass_ref=pos_last_mass_ref,
        )

<<<<<<< HEAD
        self.given_default_param_dict = self.params

        initializer = ChainInitializer(
            self.ocp,
            nominal_params=asdict(self.params),
            n_mass=n_mass,
            fix_point=fix_point,
            pos_last_mass_ref=pos_last_mass_ref,
        )
=======
        set_ocp_solver_options(self.ocp, exact_hess_dyn)

>>>>>>> 02ecddf6
        self.acados_layer = AcadosDiffMpc(
            self.ocp,
            initializer=initializer,
            discount_factor=discount_factor,
        )

    def forward(self, obs, param, ctx=None) -> tuple[Any, torch.Tensor]:
        x0 = torch.as_tensor(obs)
        p_global = torch.as_tensor(param)
        ctx, u0, *_ = self.acados_layer(
            x0.unsqueeze(0), p_global=p_global.unsqueeze(0), ctx=ctx
        )
        return ctx, u0

    def jacobian_action_param(self, ctx) -> np.ndarray:
        return self.acados_layer.sensitivity(ctx, field_name="du0_dp_global")

    def param_space(self) -> gym.Space:
        # TODO: can't determine the param space because it depends on the learnable parameters
        # we need to define boundaries for every parameter and based on that create a gym.Space
        raise NotImplementedError

    def default_param(self) -> np.ndarray:
        return np.concatenate(
            [asdict(self.params)[p].flatten() for p in self.learnable_params]
        )


def export_parametric_ocp(
    nominal_params: dict,
    learnable_params: list[str],
    name: str = "chain",
    N_horizon: int = 30,  # noqa: N803
    tf: float = 6.0,
    n_mass: int = 5,
    fix_point: np.ndarray = np.array([0.0, 0.0, 0.0]),
    pos_last_mass_ref: np.ndarray = np.array([1.0, 0.0, 0.0]),
) -> AcadosOcp:
    # create ocp object to formulate the OCP
    ocp = AcadosOcp()
    ocp.solver_options.N_horizon = N_horizon
    ocp.solver_options.Tsim = tf
    ocp.solver_options.tf = tf

    ocp = translate_learnable_param_to_p_global(
        nominal_param=nominal_params,
        learnable_param=learnable_params,
        ocp=ocp,
    )

    ocp.model.x = struct_symSX(
        [
            entry("pos", shape=(3, 1), repeat=n_mass - 1),
            entry("vel", shape=(3, 1), repeat=n_mass - 2),
        ]
    )

    ocp.model.xdot = ca.SX.sym("xdot", ocp.model.x.cat.shape[0], 1)  # type:ignore

    ocp.model.u = ca.SX.sym("u", 3, 1)  # type: ignore

    p = find_param_in_p_or_p_global(["D", "L", "C", "m", "w"], ocp.model)

    ocp.model.f_expl_expr = get_f_expl_expr(
        x=ocp.model.x, u=ocp.model.u, p=p, x0=fix_point  # type:ignore
    )
    ocp.model.f_impl_expr = ocp.model.xdot - ocp.model.f_expl_expr
    ocp.model.disc_dyn_expr = get_disc_dyn_expr(ocp.model, tf / N_horizon)
    ocp.model.name = name

    resting_chain_solver = RestingChainSolver(
        n_mass=n_mass, fix_point=fix_point, f_expl=get_f_expl_expr
    )

    structured_nominal_params = nominal_params_to_structured_nominal_params(
        nominal_params=nominal_params
    )
    for i in range(n_mass - 1):
        resting_chain_solver.set_mass_param(i, "D", structured_nominal_params["D"][i])
        resting_chain_solver.set_mass_param(i, "L", structured_nominal_params["L"][i])
        resting_chain_solver.set_mass_param(i, "C", structured_nominal_params["C"][i])
        resting_chain_solver.set_mass_param(i, "m", structured_nominal_params["m"][i])

    resting_chain_solver.set("fix_point", fix_point)
    resting_chain_solver.set("p_last", pos_last_mass_ref)

    x_ss, u_ss = resting_chain_solver(p_last=pos_last_mass_ref)

    q_sqrt_diag = find_param_in_p_or_p_global(["q_sqrt_diag"], ocp.model)["q_sqrt_diag"]
    r_sqrt_diag = find_param_in_p_or_p_global(["r_sqrt_diag"], ocp.model)["r_sqrt_diag"]

    Q = ca.diag(q_sqrt_diag) @ ca.diag(q_sqrt_diag).T
    R = ca.diag(r_sqrt_diag) @ ca.diag(r_sqrt_diag).T

    nx = ocp.model.x.cat.shape[0]
    nu = ocp.model.u.shape[0]

    x_e = ocp.model.x.cat - x_ss
    u_e = ocp.model.u - np.zeros((nu, 1))

    ocp.cost.cost_type_0 = "EXTERNAL"
    ocp.model.cost_expr_ext_cost_0 = 0.5 * (x_e.T @ Q @ x_e + u_e.T @ R @ u_e)
    ocp.cost.cost_type = "EXTERNAL"
    ocp.model.cost_expr_ext_cost = 0.5 * (x_e.T @ Q @ x_e + u_e.T @ R @ u_e)
    ocp.cost.cost_type_e = "EXTERNAL"
    ocp.model.cost_expr_ext_cost_e = 0.5 * (x_e.T @ Q @ x_e)

    # set constraints
    umax = 1 * np.ones((nu,))

    ocp.constraints.lbu = -umax
    ocp.constraints.ubu = umax
    ocp.constraints.idxbu = np.array(range(nu))
    ocp.constraints.x0 = x_ss.reshape((nx,))

    # #############################
    if isinstance(ocp.model.x, struct_symSX):
        ocp.model.x = ocp.model.x.cat

    if isinstance(ocp.model.u, struct_symSX):
        ocp.model.u = ocp.model.u.cat

    if isinstance(ocp.model.p, struct_symSX):
        ocp.model.p = ocp.model.p.cat if ocp.model.p is not None else []

    if isinstance(ocp.model.p_global, struct_symSX):
        ocp.model.p_global = (
            ocp.model.p_global.cat if ocp.model.p_global is not None else None
        )

    ocp.solver_options.integrator_type = "DISCRETE"
    ocp.solver_options.nlp_solver_type = "SQP"
    ocp.solver_options.hessian_approx = "EXACT"
    ocp.solver_options.exact_hess_dyn = True
    ocp.solver_options.qp_solver = "PARTIAL_CONDENSING_HPIPM"
    ocp.solver_options.qp_solver_ric_alg = 1
    ocp.solver_options.qp_tol = 1e-7
    # TODO (Jasper): This should be set automatically!?
    ocp.solver_options.with_value_sens_wrt_params = True
    ocp.solver_options.with_solution_sens_wrt_params = True
    ocp.solver_options.with_batch_functionality = True

    return ocp


def get_f_expl_expr(
    x: ssymStruct,
    u: ca.SX,
    p: dict[str, ca.SX],
    x0: ca.SX = ca.SX.zeros(3),
) -> ca.SX:
    n_masses = p["m"].shape[0] + 1

    xpos = vertcat(*x["pos"])
    xvel = vertcat(*x["vel"])

    # Force on intermediate masses
    f = SX.zeros(3 * (n_masses - 2), 1)  # type: ignore

    # Gravity force on intermediate masses
    for i in range(int(f.shape[0] / 3)):
        f[3 * i + 2] = -9.81

    n_link = n_masses - 1

    # Spring force
    for i in range(n_link):
        if i == 0:
            dist = xpos[i * 3 : (i + 1) * 3] - x0
        else:
            dist = xpos[i * 3 : (i + 1) * 3] - xpos[(i - 1) * 3 : i * 3]

        F = ca.SX.zeros(3, 1)  # type: ignore
        for j in range(F.shape[0]):
            F[j] = (
                p["D"][i + j] / p["m"][i] * (1 - p["L"][i + j] / norm_2(dist)) * dist[j]
            )

        # mass on the right
        if i < n_link - 1:
            f[i * 3 : (i + 1) * 3] -= F

        # mass on the left
        if i > 0:
            f[(i - 1) * 3 : i * 3] += F

    # Damping force
    for i in range(n_link):
        if i == 0:
            vel = xvel[i * 3 : (i + 1) * 3]
        elif i == n_link - 1:
            vel = u - xvel[(i - 1) * 3 : i * 3]
        else:
            vel = xvel[i * 3 : (i + 1) * 3] - xvel[(i - 1) * 3 : i * 3]

        F = ca.SX.zeros(3, 1)  # type: ignore
        for j in range(3):
            F[j] = p["C"][i + j] * ca.norm_1(vel[j]) * vel[j]

        # mass on the right
        if i < n_masses - 2:
            f[i * 3 : (i + 1) * 3] -= F

        # mass on the left
        if i > 0:
            f[(i - 1) * 3 : i * 3] += F

    # Disturbance on intermediate masses
    for i in range(n_masses - 2):
        f[i * 3 : (i + 1) * 3] += p["w"][i]

    return vertcat(xvel, u, f)  # type: ignore


def get_disc_dyn_expr(model: AcadosModel, dt: float) -> ca.SX:
    f_expl_expr = model.f_expl_expr

    x = model.x
    u = model.u
    p = ca.vertcat(
        *find_param_in_p_or_p_global(["L", "C", "D", "m", "w"], model).values()
    )

    ode = ca.Function("ode", [x, u, p], [f_expl_expr])
    k1 = ode(x, u, p)
    k2 = ode(x + dt / 2 * k1, u, p)  # type:ignore
    k3 = ode(x + dt / 2 * k2, u, p)  # type: ignore
    k4 = ode(x + dt * k3, u, p)  # type: ignore

    return x + dt / 6 * (k1 + 2 * k2 + 2 * k3 + k4)  # type: ignore


class ChainInitializer(AcadosDiffMpcInitializer):
    def __init__(
        self,
        ocp: AcadosOcp,
        nominal_params: dict,
        n_mass: int = 5,
        fix_point: np.ndarray = np.zeros(3),
        pos_last_mass_ref: np.ndarray = np.array([1.0, 0.0, 0.0]),
    ):

        resting_chain_solver = RestingChainSolver(
            n_mass=n_mass, fix_point=fix_point, f_expl=get_f_expl_expr
        )

        structured_nominal_params = nominal_params_to_structured_nominal_params(
            nominal_params=nominal_params
        )
        for i in range(n_mass - 1):
            resting_chain_solver.set_mass_param(
                i, "D", structured_nominal_params["D"][i]
            )
            resting_chain_solver.set_mass_param(
                i, "L", structured_nominal_params["L"][i]
            )
            resting_chain_solver.set_mass_param(
                i, "C", structured_nominal_params["C"][i]
            )
            resting_chain_solver.set_mass_param(
                i, "m", structured_nominal_params["m"][i]
            )

        resting_chain_solver.set("fix_point", fix_point)
        resting_chain_solver.set("p_last", pos_last_mass_ref)

        x_ss, u_ss = resting_chain_solver(p_last=pos_last_mass_ref)

        self.default_iterate = ocp.create_default_initial_iterate().flatten()
        self.default_iterate.x = x_ss

    def single_iterate(
        self, solver_input: AcadosOcpSolverInput
    ) -> AcadosOcpFlattenedIterate:
        return self.default_iterate<|MERGE_RESOLUTION|>--- conflicted
+++ resolved
@@ -61,7 +61,6 @@
             pos_last_mass_ref=pos_last_mass_ref,
         )
 
-<<<<<<< HEAD
         self.given_default_param_dict = self.params
 
         initializer = ChainInitializer(
@@ -71,10 +70,6 @@
             fix_point=fix_point,
             pos_last_mass_ref=pos_last_mass_ref,
         )
-=======
-        set_ocp_solver_options(self.ocp, exact_hess_dyn)
-
->>>>>>> 02ecddf6
         self.acados_layer = AcadosDiffMpc(
             self.ocp,
             initializer=initializer,
